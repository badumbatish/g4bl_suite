<<<<<<< HEAD
import glob
import itertools
import multiprocessing as mp
import os
import subprocess
from operator import pos
=======
import itertools
import multiprocessing as mp
import subprocess
>>>>>>> c7715abc
from os.path import exists

import matplotlib.pyplot as plt
import mpl_scatter_density
import numpy as np
import pandas as pd
import tqdm

feature_list = [
    "x",
    "y",
    "z",
    "Px",
    "Py",
    "Pz",
    "t",
    "PDGid",
    "EventID",
    "TrackID",
    "ParentID",
    "Weight",
]
feature_dict = {key: value for (value, key) in enumerate(feature_list)}

particle_dict = {"pi-": -211, "mu-": 13, "mu+": -13}


def add_text_file(file_name: str):
<<<<<<< HEAD
    """Returns a 2D numpy array that formats just like the output txt file from G4Beamline and raise exception if file does not exists
=======
    """Returns a 2D numpy array that formats just like the output txt file
        from G4Beamline and raise exception if file does not exists
>>>>>>> c7715abc

    Parameters
    ----------
    file_name: str

    Returns
    ----------
    data
        a 2D numpy array
    """

    if exists(file_name):
        data = np.loadtxt(file_name)
    else:
        raise Exception(f"The file {file_name} does not exist")

<<<<<<< HEAD
=======
    if len(data.shape) == 1:
        data = data[np.newaxis, :]
    return data

>>>>>>> c7715abc

def scatter_plot(axes, x_axis, y_axis, heat_map: bool = False):
    """Scatter plot an axes based on 2 1D numpy array
    Parameters
    ----------
    axes :
        an object subplot from matplotlib that is a
    x_axis :
        1D array that denotes what to plot on the x axis
    y_axis :
        1D array that denotes what to plot on the y axis

    Returns
    ----------
        Function returns nothing, only plots a graph to the axes
    """

    if heat_map == False:
        axes.scatter(x_axis, y_axis, rasterized=False)
    else:
        density = axes.scatter_density(x_axis, y_axis)
        plt.colorbar(density, ax=axes, label="Number of points per pixel")


def hist_plot(axes, data, xlabel: str = ""):
    """
        This function plots histogram in the axes

    Parameters
    ----------
    axes : an axe plot

    data : a 1D numpy array

    Returns:
    A historgram plot with extra descriptive data of count, mean, std, min, 25,50,75 percentile, and max.
    ----------
    """
    axes.hist(data)
    if xlabel == "":
        axes.set_xlabel(xlabel)
        axes.set_ylabel(f"Count of {xlabel}")
    stats_str = f"Count: {data.size}\nMean: {data.mean():.3f}\nStd: {data.std():.3f}\nMin: {data.min()}\n25%: {np.percentile(data,25)}\n50%: {np.percentile(data,50)}\n75%: {np.percentile(data,75)}\nMax: {data.max()}"
    axes.text(1.01, 0.2, stats_str, transform=plt.gca().transAxes)


def set_fig_misc(fig, beam_type, plot_type):
    """Sets miscellaneous features of a figure

    Parameters
    ----------
    fig :

    beam_type :

    plot_type :
    Returns
    ----------
    """
    fig.suptitle((f"{beam_type.capitalize()} beam {plot_type}"))
    fig.supxlabel(f"x {plot_type}")
    fig.supylabel(f"y {plot_type}")


def save_figure(fig, file_name, dpi=300):
    """Save the figure into a file, usually pdf"""
    fig.set_size_inches((8.5, 11), forward=False)
    fig.savefig(file_name, dpi=dpi)


def extract_particle_data(data, particle_name=None, particle_id=None):
    """Extracts a numpy array of only a certain particle out of a raw data

    Parameters
    ----------

    Returns
    ----------
    """
    mask = None
    # make a 1D array mask that returns true if the PID is satisfy
    # [:,7] represents the column of PIDs
    if particle_id is not None:
        mask = data[:, feature_dict["PDGid"]] == particle_id
    elif particle_name is not None:
        mask = data[:, feature_dict["PDGid"]] == particle_dict[particle_name]
    else:
        raise Exception(f"Particle id or particle name is not present")

    # pass the mask to the raw data to select the PID-satisfying rows, then : to select all the columns of that row
    particle_data = data[mask, :]

    return particle_data


def get_feature(data, feature_name):
    return data[:, feature_dict[feature_name]]


def get_xangle(data):
    """
    This function returns a 1D array consisting of xp = Px/Pz in milliradian
    """
    Px = data[:, feature_dict["Px"]]
    Pz = data[:, feature_dict["Pz"]]

    return (Px / Pz) * 1000


def tuple_zipl(args):
    """Return a tuple of list from the argument being a list of tuples"""
    tp = []
    for v in args:
        v = list(v)
        tp.append(v)
    a = tuple(tp)
    return a


def get_yangle(data):
    """
    This function returns a 1D array consisting of yp = Py/Pz in milliradian
    """
    Py = data[:, feature_dict["Py"]]
    Pz = data[:, feature_dict["Pz"]]

    return (Py / Pz) * 1000


def get_particle_count(data, particle_name=None, particle_id=None):
    if particle_id is not None:
        res = np.count_nonzero(data[:, feature_dict["PDGid"]] == particle_id)
    elif particle_name is not None:
        res = np.count_nonzero(
            data[:, feature_dict["PDGid"]] == particle_dict[particle_name]
        )
    else:
        raise Exception(f"Particle id or particle name is not present")
    return res


def run_command(args):
    """
    Helper function for automate()
    """
    # print(f"Running {args}")
    result = subprocess.run(args, stdout=subprocess.DEVNULL)


def isG4BL(cmd: str):
    return cmd.endswith("g4bl")


def isG4BLMPI(cmd: str):
    return cmd.endswith("g4blmpi")


def generate_args(cmd: str, param_dict: dict, file_name: str, mpi_count=None):
    """
    Generates a list of arguments that is the first parameter for subprocess.run
    """
    for key, value in param_dict.items():
        key = tuple(value)

    keys = []
    for element in param_dict.keys():
        if not isinstance(element, tuple):
            keys.append(element)
        else:
            keys.extend(element)

    values = []
    for element in param_dict.values():
        if not isinstance(element, tuple):
            values.append(element)
        else:
            values.append(list(v for v in element))

    combination = list(itertools.product(*param_dict.values()))

    # combination =  list(itertools.product(*values))
    def flatten(A):
        rt = []
        for i in A:
            if isinstance(i, list):
                rt.extend(flatten(i))
            else:
                rt.append(i)
        return rt

    args = []
    for each_combination in combination:
        lst = []
        lst.append(cmd)
        if isG4BLMPI(cmd):
            lst.append(str(mpi_count))
        lst.append(file_name)
        each_combination = flatten(each_combination)
        for i, value in enumerate(each_combination):
            lst.append(f"{keys[i]}={value}")
        ## print(lst)
        args.append(lst)

    return args


<<<<<<< HEAD
# TODO: Return a function that takes in a configuration of unknown type, and the list of arguments, then output
# a new list of that g4bl has never computed before, in order for g4bl to not waste computation, and the physicist to not die waiting


def automate(
    cmd: str,
    param_dict: dict,
    file_name: str,
    total_process_count=1,
    mpi_count=None,
    detector_lst=None,
    data_directory=None,
):
    """ """
    args = generate_args(cmd, param_dict, file_name, str(mpi_count))

    args = skip_task_by_list(args, detector_lst, data_directory)

=======
def automate(
    cmd: str, param_dict: dict, file_name: str, total_process_count=1, mpi_count=None
):
    """ """
    args = generate_args(cmd, param_dict, file_name, str(mpi_count))
>>>>>>> c7715abc
    process_count = 0
    if mpi_count is None:
        process_count = int(total_process_count)
    else:
        process_count = int(total_process_count / int(mpi_count))

    print(
        f"Creating pool with total process count = {total_process_count}, pool process count = {process_count}, G4BLMPI process count = {mpi_count}"
    )
    with mp.Pool(process_count) as p:
        # color is pastel pink hehe
        list(
            tqdm.tqdm(
                p.imap_unordered(run_command, args),
                total=len(args),
                colour="#F8C8DC",
                desc="Batch progress bar",
            )
<<<<<<< HEAD
        )


def filter_args(arg_lists: list):
    """
    Return a list of list containing string of only type "key=value"

    """
    result = []
    for lst in arg_lists:
        sub_list = []
        for item in lst:
            if "=" in item:
                sub_list.append(item)
        result.append(sub_list)

    return result


def construct_list_files(filtered_arg_list: list, postfix_string_list=None):
    """
    Constructs a list (1) of lists (2) of lists (3), where
        - lists (3) represents the files that a batch outputs
        - lists (2) represents each command to the terminal

    Check tests/unit_test/test_remembrance.py -> test_construct_list_files()
    """
    # Constructor list file

    # if there is postfix_string_list, add to every filtered_arg_list

    # Append .txt in the end

    result = []
    for lst in filtered_arg_list:
        task_output_list = []
        std_config = ""
        for item in lst:
            std_config = std_config + item.replace("=", "")
            std_config += "|"
        std_config = std_config[: len(std_config) - 1]

        if postfix_string_list is None:
            task_output_list.append(std_config)
        else:
            for item in postfix_string_list:
                task_output_list.append(std_config + f"|{item}")
        result.append(task_output_list)
    print(result)

    def recursively_add_txt(lst: list):
        res = []
        for item in lst:
            if type(item) == list:
                res.append(recursively_add_txt(item))
            else:
                res.append(item + ".txt")
        return res

    result = recursively_add_txt(result)
    return result


def all_file_exists(data_list, data_directory=None, test=False):
    all_files_exist = True

    if test is True:
        relative_dir_path = "tests/unit/test_data/remembrance/"
        data_directory = os.path.join(os.getcwd(), relative_dir_path)

    for data_file in data_list:
        file_path = data_directory + data_file

        # Using glob to check if the file exists

        if not exists(file_path):
            print(f"File not found: {file_path}")
            all_files_exist = False

    return all_files_exist


def get_index_of_needed_tasks(data_list, data_directory=None, test=False):
    """
    Accepts a list of data files, and return a list of index that needs the tasks

    """
    res_lst = []

    for lst in data_list:
        if all_file_exists(lst, data_directory, test):
            res_lst.append(True)
        else:
            res_lst.append(False)

    return res_lst


def skip_task_by_list(
    generated_args: list, postfix_string_lst: list, data_directory=None, test=False
):
    # index_list = get_index_of_needed_tasks(data_list, data_directory, test)

    new_lst = []

    filtered_arg_list = filter_args(generated_args)
    data_list = construct_list_files(
        filtered_arg_list=filtered_arg_list, postfix_string_list=postfix_string_lst
    )

    index_list = get_index_of_needed_tasks(data_list, data_directory, test)
    for index, boolean_value in enumerate(index_list):
        if boolean_value is True:
            new_lst.append(generated_args[index])

    return new_lst
=======
        )
>>>>>>> c7715abc
<|MERGE_RESOLUTION|>--- conflicted
+++ resolved
@@ -1,15 +1,9 @@
-<<<<<<< HEAD
 import glob
 import itertools
 import multiprocessing as mp
 import os
 import subprocess
 from operator import pos
-=======
-import itertools
-import multiprocessing as mp
-import subprocess
->>>>>>> c7715abc
 from os.path import exists
 
 import matplotlib.pyplot as plt
@@ -38,12 +32,7 @@
 
 
 def add_text_file(file_name: str):
-<<<<<<< HEAD
     """Returns a 2D numpy array that formats just like the output txt file from G4Beamline and raise exception if file does not exists
-=======
-    """Returns a 2D numpy array that formats just like the output txt file
-        from G4Beamline and raise exception if file does not exists
->>>>>>> c7715abc
 
     Parameters
     ----------
@@ -60,13 +49,10 @@
     else:
         raise Exception(f"The file {file_name} does not exist")
 
-<<<<<<< HEAD
-=======
     if len(data.shape) == 1:
         data = data[np.newaxis, :]
     return data
 
->>>>>>> c7715abc
 
 def scatter_plot(axes, x_axis, y_axis, heat_map: bool = False):
     """Scatter plot an axes based on 2 1D numpy array
@@ -273,7 +259,6 @@
     return args
 
 
-<<<<<<< HEAD
 # TODO: Return a function that takes in a configuration of unknown type, and the list of arguments, then output
 # a new list of that g4bl has never computed before, in order for g4bl to not waste computation, and the physicist to not die waiting
 
@@ -292,13 +277,6 @@
 
     args = skip_task_by_list(args, detector_lst, data_directory)
 
-=======
-def automate(
-    cmd: str, param_dict: dict, file_name: str, total_process_count=1, mpi_count=None
-):
-    """ """
-    args = generate_args(cmd, param_dict, file_name, str(mpi_count))
->>>>>>> c7715abc
     process_count = 0
     if mpi_count is None:
         process_count = int(total_process_count)
@@ -317,7 +295,6 @@
                 colour="#F8C8DC",
                 desc="Batch progress bar",
             )
-<<<<<<< HEAD
         )
 
 
@@ -433,7 +410,4 @@
         if boolean_value is True:
             new_lst.append(generated_args[index])
 
-    return new_lst
-=======
-        )
->>>>>>> c7715abc
+    return new_lst